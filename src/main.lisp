--- conflicted
+++ resolved
@@ -193,13 +193,11 @@
 (defclass qcircuit ()
   (;; List of Quantum Register
    (qreg :accessor qreg :initarg :qreg
-<<<<<<< HEAD
+
          :documentation "Quantum Registers.")
    ;; List of Classical Register
-=======
-         :documentation "List of Quantum Registers.")
-   ;; Classical Register
->>>>>>> d14e5a38
+
+
    (creg :accessor creg :initarg :creg
          :documentation "List of Classical Registers.")
    ;; List of applied quantum gates
@@ -256,40 +254,35 @@
           (progn (format t "Target qubit is out of range") nil))
       (progn (format t "Control qubit is out of range") nil)))
 
-<<<<<<< HEAD
+
 (defmethod add-gate ((qc qcircuit) (qg qgate))
   (let ((gate-list (gates qc)))
     (setf (gates qc) (push qg gate-list))))
 
 
 (defmethod hgate ((obj qcircuit) (ctrlreg qregister) ctrl)
-=======
+
 (defmethod add-gate ((qc qcircuit) cregname ctrl tregname targ gaten qgfmt meas)
   (let ((gate-list (gates qc))
         (qg (make-qgate cregname ctrl tregname targ gaten qgfmt meas)))
     (setf (gates qc) (push qg gate-list))))
 
 (defmethod hgate ((obj qcircuit) cregname ctrl)
->>>>>>> d14e5a38
+
   " Create and apply a Hadamard gate on qubit ctrl.
 
   Parameters:
   - obj: the quantum circuit on which the quantum gate is applied.
   - ctrl: the qubit's index in the quantum circuit on which the gate is applied.
   "
-<<<<<<< HEAD
+
   (let ((qg (make-qgate ctrl -1 "hadamard" "h ~a[~a];~%" nil)))
     (if (validate-gate-parameters obj qg)
         (add-gate obj qg)
         (format t "error"))))
         
 
-=======
-  (if (validate-gate-parameters obj ctrl -1)
-      (add-gate obj cregname ctrl "" -1 "hadamard" "h ~a[~a];~%" nil)
-      (format t "error")))
->>>>>>> d14e5a38
-        
+
 
 (defmethod xgate ((obj qcircuit) cregname ctrl)
   " Create and apply a Pauli-X gate on qubit ctrl.
